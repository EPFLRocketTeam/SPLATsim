import tkinter as tk
from tkinter import ttk, messagebox
import matplotlib.pyplot as plt
from matplotlib.backends.backend_tkagg import FigureCanvasTkAgg, NavigationToolbar2Tk
from matplotlib.figure import Figure
from PIL import Image, ImageTk
from utils.functions import get_resource_path



from .widgets import ScrollableText


class PlotPanel(ttk.Frame):
    """Panel for displaying simulation results and plots"""
    
    def __init__(self, parent):
        super().__init__(parent)
        
        self.plot_altitude = tk.BooleanVar(value=True)
        self.plot_acceleration = tk.BooleanVar(value=True) 
        self.plot_velocity = tk.BooleanVar(value=True)
        self.last_results = None
        self.tab_names = ['Plot 1', 'Plot 2']
        self.setup_ui()
        
    
    def setup_ui(self):
        """Setup the user interface"""
        # Control buttons
        self.setup_controls()
        
        # Results display
        self.setup_results_display()
        
        # self.setup_plot_controls()
        # Plot area (initially empty)
        self.setup_plot_area()
    
    def setup_controls(self):
        """Setup control buttons"""
        control_frame = ttk.Frame(self)
        control_frame.pack(fill=tk.X, pady=5)
        
        ttk.Button(
            control_frame, 
            text="Show External Plot", 
            command=self.show_external_plot
        ).pack(side=tk.LEFT, padx=5)
                
        ttk.Button(
            control_frame, 
            text="Clear Plot", 
            command=self.clear_plot
        ).pack(side=tk.LEFT, padx=5)
        
    def setup_plot_controls(self, parent_frame):
        """Setup plot control buttons in the specified parent frame"""
        plot_control_frame = ttk.Frame(parent_frame)
        plot_control_frame.pack(fill=tk.X, pady=5)
        
        # Add checkboxes for plot visibility
        ttk.Checkbutton(plot_control_frame, text="Altitude", 
                    variable=self.plot_altitude, 
                    command=self.refresh_plot).pack(side=tk.LEFT, padx=5)
        ttk.Checkbutton(plot_control_frame, text="Acceleration", 
                    variable=self.plot_acceleration, 
                    command=self.refresh_plot).pack(side=tk.LEFT, padx=5)
        ttk.Checkbutton(plot_control_frame, text="Velocity", 
                    variable=self.plot_velocity, 
                    command=self.refresh_plot).pack(side=tk.LEFT, padx=5)
    
    def setup_results_display(self):
        """Setup results text display"""
        results_frame = ttk.LabelFrame(self, text="Results", padding=10)
        results_frame.pack(fill=tk.X, pady=5)
        
        self.results_text = ScrollableText(results_frame, height=6, width=50)
        self.results_text.pack(fill=tk.BOTH, expand=True)

    def setup_plot_area(self):
        """Setup embedded plot area with tabs"""
        self.notebook = ttk.Notebook(self, padding=10)
        self.notebook.pack(fill=tk.BOTH, expand=True)
        
        # Initialize lists to store tab references
        self.tabs = []
        self.canvas = []
        self.toolbar = []
        self.figure = []
        self.placeholder_frames = []  # Track placeholder frames for each tab
        
        # Create tabs
        for tab_name in self.tab_names:
            tab = ttk.Frame(self.notebook)
            self.tabs.append(tab)  # Store the tab reference
            self.notebook.add(tab, text=tab_name)
            
            # Setup placeholder for each tab
            placeholder_frame = self.setup_placeholder_for_tab(tab)
            self.placeholder_frames.append(placeholder_frame)
            
            # Initialize corresponding lists for each tab
            self.canvas.append(None)
            self.toolbar.append(None)
            self.figure.append(None)
        
        
<<<<<<< HEAD
    def setup_placeholder(self, tab):
        """Setup placeholder content when no plot is showing"""
        self.placeholder_frame = ttk.Frame(tab)
        self.placeholder_frame.pack(fill=tk.BOTH, expand=True)  
        # Load and resize image (replace with your image path)
        
        image_path = get_resource_path("assets/RE_TRANS.png")  # Change this to your image path
        image = Image.open(image_path)
        image = image.resize((400, 400), Image.Resampling.LANCZOS)
        self.placeholder_image = ImageTk.PhotoImage(image)
        
        # Create label with image
        image_label = ttk.Label(self.placeholder_frame, image=self.placeholder_image)
        image_label.pack(expand=True)
=======
    def setup_placeholder_for_tab(self, parent_tab):
        """Setup placeholder content for a specific tab"""
        placeholder_frame = ttk.Frame(parent_tab)
        placeholder_frame.pack(fill=tk.BOTH, expand=True)
        
        try:

            image_path = "assets/RE_TRANS.png"  # Change this to your image path
            image = Image.open(image_path)
            image = image.resize((400, 400), Image.Resampling.LANCZOS)
            placeholder_image = ImageTk.PhotoImage(image)
            
            # Create label with image
            image_label = ttk.Label(placeholder_frame, image=placeholder_image)
            image_label.image = placeholder_image  # Keep a reference to prevent garbage collection
            image_label.pack(expand=True)
        except Exception as e:
            # Fallback if image loading fails
            print(f"Could not load placeholder image: {e}")
            fallback_label = ttk.Label(placeholder_frame, text="No Plot Data\n\nRun a simulation to see results here")
            fallback_label.pack(expand=True)
        
        return placeholder_frame 
>>>>>>> 562f0ed0
    
    # TODO: Check what results are displayed
    def display_results(self, results):
        """Display simulation results"""
        self.last_results = results
        
        # Clear previous results
        self.results_text.clear()
        
        # Display key metrics
        text_content = []
        text_content.append(f"Landing Velocity: {results['landing_velocity']:.2f} m/s")
        text_content.append(f"Flight Time: {results['flight_time']:.2f} seconds")
        if results['reefed_Cd'] not in (None, float('inf')):
            text_content.append(f"Estimated Reefed Cd: {results['reefed_Cd']:.2f}")

        
        # Calculate additional metrics
        max_velocity = max(abs(v) for v in results['velocity'])
        max_acceleration = max(abs(a) for a in results['acceleration'])  
        text_content.append(f"Max Velocity: {max_velocity:.2f} m/s")
        text_content.append(f"Max Acceleration: {max_acceleration/9.81:.2f} g")
        
        text_content.append(f"Final Altitude: {results['altitude'][-1]:.2f} m")
        text_content.append(f"Max Altitude: {max(results['altitude']):.2f} m")
        self.results_text.set_text("\n".join(text_content))
    
    def display_error(self, error_message):
        """Display error message"""
        self.results_text.clear()
        self.results_text.append(f"Error: {error_message}")
    
    def show_external_plot(self):
        """Show plot in external matplotlib window"""
        if self.last_results is None:
            messagebox.showwarning("No Results", "Please run a simulation first.")
            return
        
        self._create_matplotlib_plot()
    
    def show_embedded_plot(self):
        """Show plot embedded in the GUI"""
        if self.last_results is None:
            messagebox.showwarning("No Results", "Please run a simulation first.")
            return
        
        self._create_embedded_plot()
    
    def clear_plot(self):
        """Clear all embedded plots and restore placeholders"""
        
        # Clear plots from all tabs
        for i in range(len(self.tabs)):
            # Clear canvas
            if i < len(self.canvas) and self.canvas[i]:
                self.canvas[i].get_tk_widget().destroy()
                self.canvas[i] = None
            
            # Clear toolbar
            if i < len(self.toolbar) and self.toolbar[i]:
                self.toolbar[i].destroy()
                self.toolbar[i] = None
            
            # Clear figure
            if i < len(self.figure) and self.figure[i]:
                plt.close(self.figure[i])
                self.figure[i] = None
            
            # Clear existing placeholder if it exists
            if (hasattr(self, 'placeholder_frames') and 
                i < len(self.placeholder_frames) and 
                self.placeholder_frames[i]):
                self.placeholder_frames[i].destroy()
                self.placeholder_frames[i] = None
            
            # Restore placeholder for this tab
            if i < len(self.tabs) and self.tabs[i]:
                placeholder_frame = self.setup_placeholder_for_tab(self.tabs[i])
                
                # Update placeholder_frames list if it exists
                if hasattr(self, 'placeholder_frames'):
                    if i < len(self.placeholder_frames):
                        self.placeholder_frames[i] = placeholder_frame
                    else:
                        # Extend list if needed
                        while len(self.placeholder_frames) <= i:
                            self.placeholder_frames.append(None)
                        self.placeholder_frames[i] = placeholder_frame
                else:
                    # Create placeholder_frames list if it doesn't exist
                    self.placeholder_frames = [None] * len(self.tabs)
                    self.placeholder_frames[i] = placeholder_frame

    def _create_matplotlib_plot(self):
        """Create external matplotlib plot"""
        fig, ax1 = plt.subplots(figsize=(12, 8))
        fig.subplots_adjust(right=0.75)
        
        self._plot_data(fig, ax1)
        
        plt.title('Parachute Simulation Results')
        plt.tight_layout()
        plt.show()
    
    def _create_embedded_plot(self):
        """Create embedded plot in the GUI"""
        # Clear any existing plot completely
        if self.canvas[0]:
            self.canvas[0].get_tk_widget().destroy()
        if self.toolbar[0]:
            self.toolbar[0].destroy()
        if self.figure[0]:
            plt.close(self.figure[0])
            
        # Reset references
        self.canvas = [None]*len(self.tabs)
        self.toolbar = [None]*len(self.tabs)
        self.figure = [None]*len(self.tabs)
        
        if hasattr(self, 'placeholder_frames'):
            self.placeholder_frames[0].destroy()
            self.placeholder_frames[0] = None  # Clean up the reference

        # Create new figure
        self.figure[0] = Figure(figsize=(10, 6), dpi=100)
        self.figure[0].subplots_adjust(right=0.75)
        
        ax1 = self.figure[0].add_subplot(111)
        
        self._plot_data(self.figure[0], ax1)
        
        self.figure[0].suptitle('Parachute Simulation Results')
        
        # Create canvas
        for i, tab in enumerate(self.tabs):    
            self.canvas[i] = FigureCanvasTkAgg(self.figure[i], tab)
            self.canvas[i].draw()
            self.canvas[i].get_tk_widget().pack(fill=tk.BOTH, expand=True)  
            # Create toolbar
            self.toolbar[i] = NavigationToolbar2Tk(self.canvas[i], tab)
            self.toolbar[i].update()

        
    def refresh_plot(self):
        """Refresh the embedded plot with current visibility settings"""
        if self.last_results:
            # Force a complete recreation of the embedded plot
            self._create_embedded_plot()
    
    def _plot_data(self, fig, ax1):
        """Plot the simulation data on given axes"""
        results = self.last_results
        
        lines_all = []
        labels_all = []
        
        ax1.grid(True, alpha=0.3)
        if self.plot_altitude.get():
            # Plot altitude
            color = 'tab:red'
            line = ax1.plot(results['time'], results['altitude'], color=color, linewidth=2, label='Altitude')
            ax1.set_xlabel('Time (s)')
            ax1.set_ylabel('Altitude (m)', color=color)
            ax1.tick_params(axis='y', labelcolor=color)
            lines_all.extend(line)
            labels_all.append('Altitude')

        ax2, ax3 = None, None
        
        if self.plot_acceleration.get():
            # Plot acceleration on second y-axis
            ax2 = ax1.twinx()
            color = 'tab:blue'
            acceleration_g = [acc/9.81 for acc in results['acceleration']]
            line = ax2.plot(results['time'], acceleration_g, color=color, linewidth=2, label='Acceleration')
            ax2.set_ylabel('Acceleration (g)', color=color)
            ax2.tick_params(axis='y', labelcolor=color)
            lines_all.extend(line)
            labels_all.append('Acceleration')
        
        if self.plot_velocity.get():
            # Plot velocity on third y-axis
            ax3 = ax1.twinx()
            color = 'tab:green'
            if ax2:  # If acceleration axis exists, offset velocity axis further
                ax3.spines['right'].set_position(('outward', 60))
            line = ax3.plot(results['time'], results['velocity'], color=color, linewidth=2, label='Velocity')
            ax3.set_ylabel('Velocity (m/s)', color=color)
            ax3.tick_params(axis='y', labelcolor=color)
            lines_all.extend(line)
            labels_all.append('Velocity')
        
        # Add legend only if there are plots
        if lines_all:
            ax1.legend(lines_all, labels_all, loc='upper right', bbox_to_anchor=(0.98, 0.98))
        
    # FIXME: Not Used!
    def export_plot(self, filename, dpi=300):
        """Export current plot to file"""
        if self.figure[0] is None:
            messagebox.showwarning("No Plot", "Please create a plot first.")
            return
        
        try:
            self.figure[0].savefig(filename, dpi=dpi, bbox_inches='tight')
            messagebox.showinfo("Export Successful", f"Plot exported to {filename}")
        except Exception as e:
            messagebox.showerror("Export Error", f"Failed to export plot: {str(e)}")
    
    #FIXME: Not Used!
    def get_plot_data_summary(self):
        """Get summary of plot data for reporting"""
        if self.last_results is None:
            return None
        
        results = self.last_results
        
        return {
            'total_points': len(results['time']),
            'time_range': (min(results['time']), max(results['time'])),
            'altitude_range': (min(results['altitude']), max(results['altitude'])),
            'velocity_range': (min(results['velocity']), max(results['velocity'])),
            'acceleration_range': (min(results['acceleration']), max(results['acceleration'])),
            'landing_velocity': results['landing_velocity'],
            'flight_time': results['flight_time']
        }<|MERGE_RESOLUTION|>--- conflicted
+++ resolved
@@ -106,22 +106,6 @@
             self.figure.append(None)
         
         
-<<<<<<< HEAD
-    def setup_placeholder(self, tab):
-        """Setup placeholder content when no plot is showing"""
-        self.placeholder_frame = ttk.Frame(tab)
-        self.placeholder_frame.pack(fill=tk.BOTH, expand=True)  
-        # Load and resize image (replace with your image path)
-        
-        image_path = get_resource_path("assets/RE_TRANS.png")  # Change this to your image path
-        image = Image.open(image_path)
-        image = image.resize((400, 400), Image.Resampling.LANCZOS)
-        self.placeholder_image = ImageTk.PhotoImage(image)
-        
-        # Create label with image
-        image_label = ttk.Label(self.placeholder_frame, image=self.placeholder_image)
-        image_label.pack(expand=True)
-=======
     def setup_placeholder_for_tab(self, parent_tab):
         """Setup placeholder content for a specific tab"""
         placeholder_frame = ttk.Frame(parent_tab)
@@ -129,7 +113,7 @@
         
         try:
 
-            image_path = "assets/RE_TRANS.png"  # Change this to your image path
+            image_path = get_resource_path("assets/RE_TRANS.png")  # Change this to your image path
             image = Image.open(image_path)
             image = image.resize((400, 400), Image.Resampling.LANCZOS)
             placeholder_image = ImageTk.PhotoImage(image)
@@ -145,7 +129,6 @@
             fallback_label.pack(expand=True)
         
         return placeholder_frame 
->>>>>>> 562f0ed0
     
     # TODO: Check what results are displayed
     def display_results(self, results):
